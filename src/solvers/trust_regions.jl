--- conflicted
+++ resolved
@@ -236,15 +236,10 @@
     end
     # Choose to accept or reject the proposed step based on the model
     # performance. Note the strict inequality.
-<<<<<<< HEAD
     if model_decreased &&
        (ρ > o.ρ_prime || (abs((ρnum) / (abs(fx) + 1)) < sqrt(eps(Float64)) && 0 < ρnum))
-        recursive_copyto!(o.x, o.x_proposal)
+        copyto!(o.x, o.x_proposal)
         update_hessian_basis!(p.M, p.hessian!!, o.x)
-=======
-    if model_decreased && ρ > o.ρ_prime
-        copyto!(p.M, o.x, o.x_proposal)
->>>>>>> bc1eaa96
     end
     return o
 end
