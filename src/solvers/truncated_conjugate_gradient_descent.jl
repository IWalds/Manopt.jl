--- conflicted
+++ resolved
@@ -172,15 +172,10 @@
     # No negative curvature and o.η - α * (o.δ) inside TR: accept it.
     o.new_model_value =
         inner(p.M, o.x, new_η, o.gradient) + 0.5 * inner(p.M, o.x, new_η, new_Hη)
-<<<<<<< HEAD
     if o.new_model_value >= o.model_value
         return o
     end
-    copyto!(o.η, new_η)
-=======
-    (o.new_model_value > o.model_value) && return o
     recursive_copyto!(o.η, new_η)
->>>>>>> 29af65e9
     o.model_value = o.new_model_value
     recursive_copyto!(o.Hη, new_Hη)
     o.residual = o.residual + α * o.Hδ
